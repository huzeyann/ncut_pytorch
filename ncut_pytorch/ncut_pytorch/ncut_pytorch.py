# %%
import logging
import math
from typing import Literal

import numpy as np
import torch
import torch.nn.functional as F

from .nystrom_utils import (
    run_subgraph_sampling,
    propagate_knn,
    check_if_normalized,
)


class NCUT:
    """Nystrom Normalized Cut for large scale graph."""

    def __init__(
        self,
        num_eig: int = 100,
        knn: int = 10,
        affinity_focal_gamma: float = 1.0,
        num_sample: int = 10000,
        sample_method: Literal["farthest", "random"] = "farthest",
        distance: Literal["cosine", "euclidean", "rbf"] = "cosine",
        indirect_connection: bool = True,
        indirect_pca_dim: int = 100,
        device: str = None,
        move_output_to_cpu: bool = False,
        eig_solver: Literal["svd_lowrank", "lobpcg", "svd", "eigh"] = "svd_lowrank",
        normalize_features: bool = None,
        matmul_chunk_size: int = 8096,
        make_orthogonal: bool = False,
        verbose: bool = False,
    ):
        """
        Args:
            num_eig (int): number of top eigenvectors to return
            knn (int): number of KNN for propagating eigenvectors from subgraph to full graph,
                smaller knn result in more sharp eigenvectors.
            affinity_focal_gamma (float): affinity matrix temperature, lower t reduce the not-so-connected edge weights,
                smaller t result in more sharp eigenvectors.
            num_sample (int): number of samples for Nystrom-like approximation,
                reduce only if memory is not enough, increase for better approximation
            sample_method (str): subgraph sampling, ['farthest', 'random'].
                farthest point sampling is recommended for better Nystrom-approximation accuracy
            distance (str): distance metric for affinity matrix, ['cosine', 'euclidean', 'rbf'].
            indirect_connection (bool): include indirect connection in the Nystrom-like approximation
            indirect_pca_dim (int): when compute indirect connection, PCA to reduce the node dimension,
            device (str): device to use for eigen computation,
                move to GPU to speeds up a bit (~5x faster)
            move_output_to_cpu (bool): move output to CPU, set to True if you have memory issue
            eig_solver (str): eigen decompose solver, ['svd_lowrank', 'lobpcg', 'svd', 'eigh'].
            normalize_features (bool): normalize input features before computing affinity matrix,
                default 'None' is True for cosine distance, False for euclidean distance and rbf
            matmul_chunk_size (int): chunk size for large-scale matrix multiplication
            make_orthogonal (bool): make eigenvectors orthogonal post-hoc
            verbose (bool): progress bar

        Examples:
            >>> from ncut_pytorch import NCUT
            >>> import torch
            >>> features = torch.rand(10000, 100)
            >>> ncut = NCUT(num_eig=20)
            >>> ncut.fit(features)
            >>> eigenvectors, eigenvalues = ncut.transform(features)
            >>> print(eigenvectors.shape, eigenvalues.shape)
            >>> # (10000, 20) (20,)

            >>> from ncut_pytorch import eigenvector_to_rgb
            >>> # use t-SNE or UMAP to convert eigenvectors to RGB
            >>> X_3d, rgb = eigenvector_to_rgb(eigenvectors, method='tsne_3d')
            >>> print(X_3d.shape, rgb.shape)
            >>> # (10000, 3) (10000, 3)

            >>> # transform new features
            >>> new_features = torch.rand(500, 100)
            >>> new_eigenvectors, _ = ncut.transform(new_features)
            >>> print(new_eigenvectors.shape)
            >>> # (500, 20)
        """
        self.num_eig = num_eig
        self.num_sample = num_sample
        self.knn = knn
        self.sample_method = sample_method
        self.distance = distance
        self.affinity_focal_gamma = affinity_focal_gamma
        self.indirect_connection = indirect_connection
        self.indirect_pca_dim = indirect_pca_dim
        self.device = device
        self.move_output_to_cpu = move_output_to_cpu
        self.eig_solver = eig_solver
        self.normalize_features = normalize_features
        if self.normalize_features is None:
            if distance in ["cosine"]:
                self.normalize_features = True
            if distance in ["euclidean", "rbf"]:
                self.normalize_features = False
        self.matmul_chunk_size = matmul_chunk_size
        self.make_orthogonal = make_orthogonal
        self.verbose = verbose

        self.subgraph_eigen_vector = None
        self.eigen_value = None
        self.subgraph_indices = None
        self.subgraph_features = None

    def fit(self,
            features: torch.Tensor,
            precomputed_sampled_indices: torch.Tensor = None
            ):
        """Fit Nystrom Normalized Cut on the input features.
        Args:
            features (torch.Tensor): input features, shape (n_samples, n_features)
            precomputed_sampled_indices (torch.Tensor): precomputed sampled indices, shape (num_sample,)
                override the sample_method, if not None
        Returns:
            (NCUT): self
        """
        _n = features.shape[0]
        if self.num_sample >= _n:
            logging.warning(
                f"NCUT nystrom num_sample is larger than number of input samples, nyström approximation is not needed, setting num_sample={_n} and knn=1"
            )
            self.num_sample = _n
            self.knn = 1

        # save the eigenvectors solution on the sub-sampled graph, do not propagate to full graph yet
        self.subgraph_eigen_vector, self.eigen_value, self.subgraph_indices = nystrom_ncut(
            features,
            num_eig=self.num_eig,
            num_sample=self.num_sample,
            sample_method=self.sample_method,
            precomputed_sampled_indices=precomputed_sampled_indices,
            distance=self.distance,
            affinity_focal_gamma=self.affinity_focal_gamma,
            indirect_connection=self.indirect_connection,
            indirect_pca_dim=self.indirect_pca_dim,
            device=self.device,
            eig_solver=self.eig_solver,
            normalize_features=self.normalize_features,
            matmul_chunk_size=self.matmul_chunk_size,
            verbose=self.verbose,
            no_propagation=True,
        )
        self.subgraph_features = features[self.subgraph_indices]
        return self

    def transform(self, features: torch.Tensor, knn: int = None):
        """Transform new features using the fitted Nystrom Normalized Cut.
        Args:
            features (torch.Tensor): new features, shape (n_samples, n_features)
            knn (int): number of KNN for propagating eigenvectors from subgraph to full graph,
        Returns:
            (torch.Tensor): eigen_vectors, shape (n_samples, num_eig)
            (torch.Tensor): eigen_values, sorted in descending order, shape (num_eig,)
        """

        knn = self.knn if knn is None else knn

        # propagate eigenvectors from subgraph to full graph
        eigen_vector = propagate_knn(
            self.subgraph_eigen_vector,
            features,
            self.subgraph_features,
            knn,
            distance=self.distance,
            chunk_size=self.matmul_chunk_size,
            device=self.device,
            use_tqdm=self.verbose,
            move_output_to_cpu=self.move_output_to_cpu,
        )
        if self.make_orthogonal:
            eigen_vector = gram_schmidt(eigen_vector)
        return eigen_vector, self.eigen_value

    def fit_transform(self,
                      features: torch.Tensor,
                      precomputed_sampled_indices: torch.Tensor = None
                      ):
        """
        Args:
            features (torch.Tensor): input features, shape (n_samples, n_features)
            precomputed_sampled_indices (torch.Tensor): precomputed sampled indices, shape (num_sample,)
                override the sample_method, if not None
                
        Returns:
            (torch.Tensor): eigen_vectors, shape (n_samples, num_eig)
            (torch.Tensor): eigen_values, sorted in descending order, shape (num_eig,)
        """
        return self.fit(features, precomputed_sampled_indices=precomputed_sampled_indices).transform(features)


def nystrom_ncut(
    features: torch.Tensor,
    num_eig: int = 100,
    num_sample: int = 10000,
    knn: int = 10,
    sample_method: Literal["farthest", "random"] = "farthest",
    precomputed_sampled_indices: torch.Tensor = None,
    distance: Literal["cosine", "euclidean", "rbf"] = "cosine",
    affinity_focal_gamma: float = 1.0,
    indirect_connection: bool = True,
    indirect_pca_dim: int = 100,
    device: str = None,
    eig_solver: Literal["svd_lowrank", "lobpcg", "svd", "eigh"] = "svd_lowrank",
    normalize_features: bool = None,
    matmul_chunk_size: int = 8096,
    make_orthogonal: bool = True,
    verbose: bool = False,
    no_propagation: bool = False,
):
    """PyTorch implementation of Faster Nystrom Normalized cut.
    Args:
        features (torch.Tensor): feature matrix, shape (n_samples, n_features)
        num_eig (int): default 100, number of top eigenvectors to return
        num_sample (int): default 10000, number of samples for Nystrom-like approximation
        knn (int): default 10, number of KNN for propagating eigenvectors from subgraph to full graph,
            smaller knn will result in more sharp eigenvectors,
        sample_method (str): sample method, 'farthest' (default) or 'random'
            'farthest' is recommended for better approximation
        precomputed_sampled_indices (torch.Tensor): precomputed sampled indices, shape (num_sample,)
            override the sample_method, if not None
        distance (str): distance metric, 'cosine' (default) or 'euclidean', 'rbf'
        affinity_focal_gamma (float): affinity matrix parameter, lower t reduce the weak edge weights,
            resulting in more sharp eigenvectors, default 1.0
        indirect_connection (bool): include indirect connection in the subgraph, default True
        indirect_pca_dim (int): default 100, PCA dimension to reduce the node dimension, only applied to
            the not sampled nodes, not applied to the sampled nodes
        device (str): device to use for computation, if None, will not change device
            a good practice is to pass features by CPU since it's usually large,
            and move subgraph affinity to GPU to speed up eigenvector computation
        eig_solver (str): eigen decompose solver, 'svd_lowrank' (default), 'lobpcg', 'svd', 'eigh'
            'svd_lowrank' is recommended for large scale graph, it's the fastest
            they correspond to torch.svd_lowrank, torch.lobpcg, torch.svd, torch.linalg.eigh
        normalize_features (bool): normalize input features before computing affinity matrix,
            default 'None' is True for cosine distance, False for euclidean distance and rbf
        matmul_chunk_size (int): chunk size for matrix multiplication
            large matrix multiplication is chunked to reduce memory usage,
            smaller chunk size will reduce memory usage but slower computation, default 8096
        make_orthogonal (bool): make eigenvectors orthogonal after propagation, default True
        verbose (bool): show progress bar when propagating eigenvectors from subgraph to full graph
        no_propagation (bool): if True, skip the eigenvector propagation step, only return the subgraph eigenvectors

    Returns:
        (torch.Tensor): eigenvectors, shape (n_samples, num_eig)
        (torch.Tensor): eigenvalues, sorted in descending order, shape (num_eig,)
        (torch.Tensor): sampled_indices used by Nystrom-like approximation subgraph, shape (num_sample,)
    """

    # check if features dimension greater than num_eig
    if eig_solver in ["svd_lowrank", "lobpcg"]:
        assert features.shape[0] > (
            num_eig * 2
        ), "number of nodes should be greater than 2*num_eig"
    if eig_solver in ["svd", "eigh"]:
        assert (
            features.shape[0] > num_eig
        ), "number of nodes should be greater than num_eig"

    assert distance in ["cosine", "euclidean", "rbf"], "distance should be 'cosine', 'euclidean', 'rbf'"

    if normalize_features:
        # features need to be normalized for affinity matrix computation (cosine distance)
        features = torch.nn.functional.normalize(features, dim=-1)

    if precomputed_sampled_indices is not None:
        sampled_indices = precomputed_sampled_indices
    else:
        sampled_indices = run_subgraph_sampling(
            features,
            num_sample=num_sample,
            sample_method=sample_method,
        )

    sampled_features = features[sampled_indices]
    # move subgraph gpu to speed up
    original_device = sampled_features.device
    device = original_device if device is None else device
    sampled_features = sampled_features.to(device)

    # compute affinity matrix on subgraph
    A = affinity_from_features(
        sampled_features, affinity_focal_gamma=affinity_focal_gamma,
        distance=distance,
    )

    # check if all nodes are sampled, if so, no need for Nystrom approximation
    not_sampled = torch.full((features.shape[0],), True)
    not_sampled[sampled_indices] = False
    _n_not_sampled = not_sampled.sum()

    if _n_not_sampled == 0:
        # if sampled all nodes, no need for nyström approximation
        eigen_vector, eigen_value = ncut(A, num_eig, eig_solver=eig_solver)
        return eigen_vector, eigen_value, sampled_indices

    # 1) PCA to reduce the node dimension for the not sampled nodes
    # 2) compute indirect connection on the PC nodes
    if _n_not_sampled > 0 and indirect_connection:
        indirect_pca_dim = min(indirect_pca_dim, *features.shape)
        U, S, V = torch.pca_lowrank(features[not_sampled].T, q=indirect_pca_dim)
        S = S / math.sqrt(_n_not_sampled)
        feature_B_T = U @ torch.diag(S)
        feature_B = feature_B_T.T
        feature_B = feature_B.to(device)

        B = affinity_from_features(
            sampled_features,
            feature_B,
            affinity_focal_gamma=affinity_focal_gamma,
            distance=distance,
            fill_diagonal=False,
        )
        # P is 1-hop random walk matrix
        B_row = B / B.sum(dim=1, keepdim=True)
        B_col = B / B.sum(dim=0, keepdim=True)
        P = B_row @ B_col.T
        P = (P + P.T) / 2
        # fill diagonal with 0
        P[torch.arange(P.shape[0]), torch.arange(P.shape[0])] = 0
        A = A + P

    # compute normalized cut on the subgraph
    eigen_vector, eigen_value = ncut(A, num_eig, eig_solver=eig_solver)
    eigen_vector = eigen_vector.to(dtype=features.dtype, device=original_device)
    eigen_value = eigen_value.to(dtype=features.dtype, device=original_device)

    if no_propagation:
        return eigen_vector, eigen_value, sampled_indices

    # propagate eigenvectors from subgraph to full graph
    eigen_vector = propagate_knn(
        eigen_vector,
        features,
        sampled_features,
        knn,
        distance=distance,
        chunk_size=matmul_chunk_size,
        device=device,
        use_tqdm=verbose,
    )

    # post-hoc orthogonalization
    if make_orthogonal:
        eigen_vector = gram_schmidt(eigen_vector)

    return eigen_vector, eigen_value, sampled_indices


def affinity_from_features(
    features: torch.Tensor,
    features_B: torch.Tensor = None,
    affinity_focal_gamma: float = 1.0,
    distance: Literal["cosine", "euclidean", "rbf"] = "cosine",
    fill_diagonal: bool = True,
):
    """Compute affinity matrix from input features.

    Args:
        features (torch.Tensor): input features, shape (n_samples, n_features)
        feature_B (torch.Tensor, optional): optional, if not None, compute affinity between two features
        affinity_focal_gamma (float): affinity matrix parameter, lower t reduce the edge weights
            on weak connections, default 1.0
        distance (str): distance metric, 'cosine' (default) or 'euclidean', 'rbf'.
        normalize_features (bool): normalize input features before computing affinity matrix

    Returns:
        (torch.Tensor): affinity matrix, shape (n_samples, n_samples)
    """
    # compute affinity matrix from input features

    # if feature_B is not provided, compute affinity matrix on features x features
    # if feature_B is provided, compute affinity matrix on features x feature_B
    if features_B is not None:
        assert not fill_diagonal, "fill_diagonal should be False when feature_B is None"
    features_B = features if features_B is None else features_B

    if distance == "cosine":
        if not check_if_normalized(features):
            features = F.normalize(features, dim=-1)
        if not check_if_normalized(features_B):
            features_B = F.normalize(features_B, dim=-1)
        A = 1 - features @ features_B.T
    elif distance == "euclidean":
        A = torch.cdist(features, features_B, p=2)
    elif distance == "rbf":
        d = torch.cdist(features, features_B, p=2)
        A = torch.pow(d, 2)
    else:
        raise ValueError("distance should be 'cosine' or 'euclidean', 'rbf'")

    if fill_diagonal:
        A[torch.arange(A.shape[0]), torch.arange(A.shape[0])] = 0

    # torch.exp make affinity matrix positive definite,
    # lower affinity_focal_gamma reduce the weak edge weights
    if distance != "rbf":
        A = torch.exp(-A / affinity_focal_gamma)
    if distance == "rbf":
        sigma = 2 * affinity_focal_gamma * features.var(dim=0).sum()
        A = torch.exp(-A / sigma)
    return A


def ncut(
    A: torch.Tensor,
    num_eig: int = 100,
    eig_solver: Literal["svd_lowrank", "lobpcg", "svd", "eigh"] = "svd_lowrank",
):
    """PyTorch implementation of Normalized cut without Nystrom-like approximation.

    Args:
        A (torch.Tensor): affinity matrix, shape (n_samples, n_samples)
        num_eig (int): number of eigenvectors to return
        eig_solver (str): eigen decompose solver, ['svd_lowrank', 'lobpcg', 'svd', 'eigh']

    Returns:
        (torch.Tensor): eigenvectors corresponding to the eigenvalues, shape (n_samples, num_eig)
        (torch.Tensor): eigenvalues of the eigenvectors, sorted in descending order
    """

    # make sure A is symmetric
    A = (A + A.T) / 2

    # symmetrical normalization; A = D^(-1/2) A D^(-1/2)
    D = A.sum(dim=-1).detach().clone()
    A /= torch.sqrt(D)[:, None]
    A /= torch.sqrt(D)[None, :]

    # compute eigenvectors
    if eig_solver == "svd_lowrank":  # default
        # only top q eigenvectors, fastest
        eigen_vector, eigen_value, _ = torch.svd_lowrank(A, q=num_eig)
    elif eig_solver == "lobpcg":
        # only top k eigenvectors, fast
        eigen_value, eigen_vector = torch.lobpcg(A, k=num_eig)
    elif eig_solver == "svd":
        # all eigenvectors, slow
        eigen_vector, eigen_value, _ = torch.svd(A)
    elif eig_solver == "eigh":
        # all eigenvectors, slow
        eigen_value, eigen_vector = torch.linalg.eigh(A)
    else:
        raise ValueError(
            "eigen_solver should be 'lobpcg', 'svd_lowrank', 'svd' or 'eigh'"
        )

    # sort eigenvectors by eigenvalues, take top (descending order)
    eigen_value = eigen_value.real
    eigen_vector = eigen_vector.real
    sort_order = torch.argsort(eigen_value, descending=True)[:num_eig]
    eigen_value = eigen_value[sort_order]
    eigen_vector = eigen_vector[:, sort_order]

    # correct the random rotation (flipping sign) of eigenvectors
    eigen_vector = correct_rotation(eigen_vector)

    if eigen_value.min() < 0:
        logging.warning(
            "negative eigenvalues detected, please make sure the affinity matrix is positive definite"
        )

    return eigen_vector, eigen_value


def gram_schmidt(matrix):
    """Orthogonalize a matrix column-wise using the Gram-Schmidt process.

    Args:
        matrix (torch.Tensor): A matrix to be orthogonalized (m x n).
            the second dimension is orthogonalized
    Returns:
        torch.Tensor: Orthogonalized matrix (m x n).
    """

    # Get the number of rows (m) and columns (n) of the input matrix
    m, n = matrix.shape

    # Create an empty matrix to store the orthogonalized columns
    orthogonal_matrix = torch.zeros((m, n), dtype=matrix.dtype)

    for i in range(n):
        # Start with the i-th column of the input matrix
        vec = matrix[:, i]

        for j in range(i):
            # Subtract the projection of vec onto the j-th orthogonal column
            proj = torch.dot(orthogonal_matrix[:, j], matrix[:, i]) / torch.dot(
                orthogonal_matrix[:, j], orthogonal_matrix[:, j]
            )
            vec = vec - proj * orthogonal_matrix[:, j]

        # Store the orthogonalized vector
        orthogonal_matrix[:, i] = vec / torch.norm(vec)

    return orthogonal_matrix


<<<<<<< HEAD
def check_if_normalized(x, n=1000):
    """check if the input tensor is normalized (unit norm)"""
    n = min(n, x.shape[0])
    random_indices = torch.randperm(x.shape[0])[:n]
    _x = x[random_indices]
    flag = torch.allclose(torch.norm(_x, dim=-1), torch.ones(n, device=x.device))
    return flag

def quantile_min_max(x, q1=0.01, q2=0.99, n_sample=10000):
    if x.shape[0] > n_sample:
        np.random.seed(0)
        random_idx = np.random.choice(x.shape[0], n_sample, replace=False)
        vmin, vmax = x[random_idx].quantile(q1), x[random_idx].quantile(q2)
    else:
        vmin, vmax = x.quantile(q1), x.quantile(q2)
    return vmin, vmax


def quantile_normalize(x, q=0.95):
    """normalize each dimension of x to [0, 1], take 95-th percentage, this robust to outliers
        </br> 1. sort x
        </br> 2. take q-th quantile
        </br>     min_value -> (1-q)-th quantile
        </br>     max_value -> q-th quantile
        </br> 3. normalize
        </br> x = (x - min_value) / (max_value - min_value)

    Args:
        x (torch.Tensor): input tensor, shape (n_samples, n_features)
            normalize each feature to 0-1 range
        q (float): quantile, default 0.95

    Returns:
        torch.Tensor: quantile normalized tensor
    """
    # normalize x to 0-1 range, max value is q-th quantile
    # quantile makes the normalization robust to outliers
    if isinstance(x, np.ndarray):
        x = torch.tensor(x)
    vmax, vmin = quantile_min_max(x, q, 1 - q)
    x = (x - vmin) / (vmax - vmin)
    x = x.clamp(0, 1)
    return x


def rgb_from_3d_rgb_cube(X_3d, q=0.95):
    """convert 3D t-SNE to RGB color space

    Args:
        X_3d (torch.Tensor): 3D t-SNE embedding, shape (n_samples, 3)
        q (float): quantile, default 0.95

    Returns:
        torch.Tensor: RGB color space, shape (n_samples, 3)
    """
    assert X_3d.shape[1] == 3, "input should be (n_samples, 3)"
    assert len(X_3d.shape) == 2, "input should be (n_samples, 3)"
    rgb = []
    for i in range(3):
        rgb.append(quantile_normalize(X_3d[:, i], q=q))
    rgb = torch.stack(rgb, dim=-1)
    return rgb


def convert_to_lab_color(rgb, full_range=True):
    from skimage import color
    import copy
    
    if isinstance(rgb, torch.Tensor):
        rgb = rgb.cpu().numpy()
    _rgb = copy.deepcopy(rgb)
    _rgb[..., 0] = _rgb[..., 0] * 100
    if full_range:
        _rgb[..., 1] = _rgb[..., 1] * 255 - 128
        _rgb[..., 2] = _rgb[..., 2] * 255 - 128
    else:
        _rgb[..., 1] = _rgb[..., 1] * 100 - 50
        _rgb[..., 2] = _rgb[..., 2] * 100 - 50
    lab_rgb = color.lab2rgb(_rgb)
    return lab_rgb


def rgb_from_2d_colormap(X_2d, q=0.95):
    xy = X_2d.clone()
    for i in range(2):
        xy[:, i] = quantile_normalize(xy[:, i], q=q)

    try:
        from pycolormap_2d import (
            ColorMap2DBremm,
            ColorMap2DZiegler,
            ColorMap2DCubeDiagonal,
            ColorMap2DSchumann,
        )
    except ImportError:
        raise ImportError(
            "pycolormap_2d import failed, please install `pip install pycolormap-2d`"
        )

    cmap = ColorMap2DCubeDiagonal()
    xy = xy.cpu().numpy()
    len_x, len_y = cmap._cmap_data.shape[:2]
    x = (xy[:, 0] * (len_x - 1)).astype(int)
    y = (xy[:, 1] * (len_y - 1)).astype(int)
    rgb = cmap._cmap_data[x, y]
    rgb = torch.tensor(rgb, dtype=torch.float32) / 255
    return rgb


=======
>>>>>>> b165a975
def correct_rotation(eigen_vector):
    # correct the random rotation (flipping sign) of eigenvectors
    rand_w = torch.ones(
        eigen_vector.shape[0], device=eigen_vector.device, dtype=eigen_vector.dtype
    )
    s = rand_w[None, :] @ eigen_vector
    s = s.sign()
    return eigen_vector * s


# Multiclass Spectral Clustering, SX Yu, J Shi, 2003
def _discretisation_eigenvector(eigen_vector):
    # Function that discretizes rotated eigenvectors
    n, k = eigen_vector.shape

    # Find the maximum index along each row
    _, J = torch.max(eigen_vector, dim=1)
    Y = torch.zeros(n, k, device=eigen_vector.device).scatter_(1, J.unsqueeze(1), 1)

    return Y


def kway_ncut(eigen_vectors: torch.Tensor, max_iter=300, return_rotation=False):
    """Multiclass Spectral Clustering, SX Yu, J Shi, 2003

    Args:
        eigen_vectors (torch.Tensor): continuous eigenvectors from NCUT, shape (n, k)
        max_iter (int, optional): Maximum number of iterations.

    Returns:
        torch.Tensor: Discretized eigenvectors, shape (n, k), each row is a one-hot vector.
    """
    # Normalize eigenvectors
    n, k = eigen_vectors.shape
    vm = torch.sqrt(torch.sum(eigen_vectors ** 2, dim=1))
    eigen_vectors = eigen_vectors / vm.unsqueeze(1)

    # Initialize R matrix with the first column from a random row of EigenVectors
    R = torch.zeros(k, k, device=eigen_vectors.device)
    R[:, 0] = eigen_vectors[torch.randint(0, n, (1,))].squeeze()

    # Loop to populate R with k orthogonal directions
    c = torch.zeros(n, device=eigen_vectors.device)
    for j in range(1, k):
        c += torch.abs(eigen_vectors @ R[:, j - 1])
        _, i = torch.min(c, dim=0)
        R[:, j] = eigen_vectors[i]

    # Iterative optimization loop
    last_objective_value = 0
    exit_loop = False
    nb_iterations_discretisation = 0

    while not exit_loop:
        nb_iterations_discretisation += 1

        # Discretize the projected eigenvectors
        eigenvectors_discrete = _discretisation_eigenvector(eigen_vectors @ R)

        # SVD decomposition
        U, S, Vh = torch.linalg.svd(eigenvectors_discrete.T @ eigen_vectors, full_matrices=False)
        V = Vh.T

        # Compute the Ncut value
        ncut_value = 2 * (n - torch.sum(S))

        # Check for convergence
        if torch.abs(ncut_value - last_objective_value) < torch.finfo(
            torch.float32).eps or nb_iterations_discretisation > max_iter:
            exit_loop = True
        else:
            last_objective_value = ncut_value
            R = V @ U.T

    if return_rotation:
        return eigenvectors_discrete, R

    return eigenvectors_discrete


def axis_align(eigen_vectors, max_iter=300):
    return kway_ncut(eigen_vectors, max_iter=max_iter, return_rotation=True)


## for backward compatibility ##

try:

    from .nystrom_utils import (
        propagate_nearest,
        propagate_eigenvectors,
        quantile_normalize,
        quantile_min_max,
    )
    from .visualization import (
        eigenvector_to_rgb,
        rgb_from_tsne_3d,
        rgb_from_umap_sphere,
        rgb_from_tsne_2d,
        rgb_from_umap_3d,
        rgb_from_umap_2d,
        rotate_rgb_cube,
        convert_to_lab_color,
        get_mask
    )

except ImportError:
    print("some of viualization and nystrom_utils are not imported")<|MERGE_RESOLUTION|>--- conflicted
+++ resolved
@@ -499,118 +499,6 @@
     return orthogonal_matrix
 
 
-<<<<<<< HEAD
-def check_if_normalized(x, n=1000):
-    """check if the input tensor is normalized (unit norm)"""
-    n = min(n, x.shape[0])
-    random_indices = torch.randperm(x.shape[0])[:n]
-    _x = x[random_indices]
-    flag = torch.allclose(torch.norm(_x, dim=-1), torch.ones(n, device=x.device))
-    return flag
-
-def quantile_min_max(x, q1=0.01, q2=0.99, n_sample=10000):
-    if x.shape[0] > n_sample:
-        np.random.seed(0)
-        random_idx = np.random.choice(x.shape[0], n_sample, replace=False)
-        vmin, vmax = x[random_idx].quantile(q1), x[random_idx].quantile(q2)
-    else:
-        vmin, vmax = x.quantile(q1), x.quantile(q2)
-    return vmin, vmax
-
-
-def quantile_normalize(x, q=0.95):
-    """normalize each dimension of x to [0, 1], take 95-th percentage, this robust to outliers
-        </br> 1. sort x
-        </br> 2. take q-th quantile
-        </br>     min_value -> (1-q)-th quantile
-        </br>     max_value -> q-th quantile
-        </br> 3. normalize
-        </br> x = (x - min_value) / (max_value - min_value)
-
-    Args:
-        x (torch.Tensor): input tensor, shape (n_samples, n_features)
-            normalize each feature to 0-1 range
-        q (float): quantile, default 0.95
-
-    Returns:
-        torch.Tensor: quantile normalized tensor
-    """
-    # normalize x to 0-1 range, max value is q-th quantile
-    # quantile makes the normalization robust to outliers
-    if isinstance(x, np.ndarray):
-        x = torch.tensor(x)
-    vmax, vmin = quantile_min_max(x, q, 1 - q)
-    x = (x - vmin) / (vmax - vmin)
-    x = x.clamp(0, 1)
-    return x
-
-
-def rgb_from_3d_rgb_cube(X_3d, q=0.95):
-    """convert 3D t-SNE to RGB color space
-
-    Args:
-        X_3d (torch.Tensor): 3D t-SNE embedding, shape (n_samples, 3)
-        q (float): quantile, default 0.95
-
-    Returns:
-        torch.Tensor: RGB color space, shape (n_samples, 3)
-    """
-    assert X_3d.shape[1] == 3, "input should be (n_samples, 3)"
-    assert len(X_3d.shape) == 2, "input should be (n_samples, 3)"
-    rgb = []
-    for i in range(3):
-        rgb.append(quantile_normalize(X_3d[:, i], q=q))
-    rgb = torch.stack(rgb, dim=-1)
-    return rgb
-
-
-def convert_to_lab_color(rgb, full_range=True):
-    from skimage import color
-    import copy
-    
-    if isinstance(rgb, torch.Tensor):
-        rgb = rgb.cpu().numpy()
-    _rgb = copy.deepcopy(rgb)
-    _rgb[..., 0] = _rgb[..., 0] * 100
-    if full_range:
-        _rgb[..., 1] = _rgb[..., 1] * 255 - 128
-        _rgb[..., 2] = _rgb[..., 2] * 255 - 128
-    else:
-        _rgb[..., 1] = _rgb[..., 1] * 100 - 50
-        _rgb[..., 2] = _rgb[..., 2] * 100 - 50
-    lab_rgb = color.lab2rgb(_rgb)
-    return lab_rgb
-
-
-def rgb_from_2d_colormap(X_2d, q=0.95):
-    xy = X_2d.clone()
-    for i in range(2):
-        xy[:, i] = quantile_normalize(xy[:, i], q=q)
-
-    try:
-        from pycolormap_2d import (
-            ColorMap2DBremm,
-            ColorMap2DZiegler,
-            ColorMap2DCubeDiagonal,
-            ColorMap2DSchumann,
-        )
-    except ImportError:
-        raise ImportError(
-            "pycolormap_2d import failed, please install `pip install pycolormap-2d`"
-        )
-
-    cmap = ColorMap2DCubeDiagonal()
-    xy = xy.cpu().numpy()
-    len_x, len_y = cmap._cmap_data.shape[:2]
-    x = (xy[:, 0] * (len_x - 1)).astype(int)
-    y = (xy[:, 1] * (len_y - 1)).astype(int)
-    rgb = cmap._cmap_data[x, y]
-    rgb = torch.tensor(rgb, dtype=torch.float32) / 255
-    return rgb
-
-
-=======
->>>>>>> b165a975
 def correct_rotation(eigen_vector):
     # correct the random rotation (flipping sign) of eigenvectors
     rand_w = torch.ones(
