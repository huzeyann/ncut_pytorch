--- conflicted
+++ resolved
@@ -4,11 +4,7 @@
 
 [project]
 name = "ncut_pytorch"
-<<<<<<< HEAD
-version = "2.3.0"
-=======
 version = "2.3.1"
->>>>>>> 25b2fceb
 authors = [
     { name = "Huzheng Yang", email = "huze.yann@gmail.com" },
 ]
